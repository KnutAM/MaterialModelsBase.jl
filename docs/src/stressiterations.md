--- conflicted
+++ resolved
@@ -25,7 +25,7 @@
 UniaxialStrain
 UniaxialStress
 UniaxialNormalStress
-<<<<<<< HEAD
+GeneralStressState
 ```
 
 ## Reduced stress state wrapper
@@ -34,7 +34,4 @@
 The wrapper `ReducedStressState` is provided for that purpose.
 ```@docs
 ReducedStressState
-=======
-GeneralStressState
->>>>>>> 130c71de
 ```